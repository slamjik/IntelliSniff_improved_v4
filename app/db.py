"""Database configuration and session utilities."""
from __future__ import annotations

import os
from contextlib import contextmanager
from typing import Generator

from dotenv import load_dotenv
from sqlalchemy import create_engine
import sqlalchemy as sa
from sqlalchemy.exc import SQLAlchemyError
from sqlalchemy.orm import Session, sessionmaker

load_dotenv()

DATABASE_URL = os.getenv("DATABASE_URL")
if not DATABASE_URL:
    raise RuntimeError("DATABASE_URL environment variable is not set")

connect_args = {"check_same_thread": False} if DATABASE_URL.startswith("sqlite") else {}
engine = create_engine(
    DATABASE_URL,
    future=True,
    pool_pre_ping=True,
    connect_args=connect_args,
)
SessionLocal = sessionmaker(
    bind=engine,
    autoflush=False,
    autocommit=False,
    expire_on_commit=False,  # ← ФИКС
    future=True
)


def ensure_flow_schema() -> None:
<<<<<<< HEAD
    """Ensure the ``flows`` table matches the ORM definition (SQLAlchemy 2.x safe)."""

    from app.models import Base, Flow  # imported lazily to avoid circular imports

    bind = engine
    inspector = sa.inspect(bind)
    dialect_name = bind.dialect.name

    def _render_sql_type(col_type: sa.types.TypeEngine) -> str:
        if isinstance(col_type, (sa.JSON, sa.dialects.postgresql.JSONB)):
            return "JSONB" if dialect_name == "postgresql" else "JSON"
        if isinstance(col_type, sa.Float):
            return "DOUBLE PRECISION"
        if isinstance(col_type, sa.Integer):
            return "INTEGER"
        if isinstance(col_type, (sa.String, sa.Text)):
            return "TEXT"
        if isinstance(col_type, sa.DateTime):
            if dialect_name == "postgresql":
                return "TIMESTAMP WITH TIME ZONE" if getattr(col_type, "timezone", False) else "TIMESTAMP WITHOUT TIME ZONE"
            return "TIMESTAMP"
        # Fallback to dialect compilation for any unexpected type
        return col_type.compile(dialect=bind.dialect)

    # Create the table entirely if it does not yet exist
    if not inspector.has_table("flows"):
        Base.metadata.create_all(bind=bind, tables=[Flow.__table__])
        return

    existing = {col["name"] for col in inspector.get_columns("flows")}
    missing_columns = [col for col in Flow.__table__.columns if col.name not in existing]

    if not missing_columns:
        return

    with bind.begin() as connection:
        for col in missing_columns:
            sql_type = _render_sql_type(col.type)
            ddl = f'ALTER TABLE flows ADD COLUMN "{col.name}" {sql_type}'
            connection.execute(sa.text(ddl))
=======
    """Ensure the ``flows`` table matches the ORM definition.

    This is a lightweight runtime safeguard for deployments where Alembic
    migrations haven't been executed yet. Missing columns are added with the
    correct types so the API can query without crashing.
    """

    from app.models import Flow  # imported lazily to avoid circular imports

    bind = engine
    inspector = sa.inspect(bind)

    json_type = (
        sa.dialects.postgresql.JSONB(astext_type=sa.Text())
        if bind.dialect.name == "postgresql"
        else sa.JSON()
    )

    expected_columns = [
        sa.Column("task_attack", sa.String(length=32), nullable=True),
        sa.Column("attack_confidence", sa.Float(), nullable=True),
        sa.Column("attack_version", sa.String(length=32), nullable=True),
        sa.Column("attack_explanation", json_type, nullable=True),
        sa.Column("task_vpn", sa.String(length=32), nullable=True),
        sa.Column("vpn_confidence", sa.Float(), nullable=True),
        sa.Column("vpn_version", sa.String(length=32), nullable=True),
        sa.Column("vpn_explanation", json_type, nullable=True),
        sa.Column("task_anomaly", sa.String(length=32), nullable=True),
        sa.Column("anomaly_confidence", sa.Float(), nullable=True),
        sa.Column("anomaly_version", sa.String(length=32), nullable=True),
        sa.Column("anomaly_explanation", json_type, nullable=True),
        sa.Column("summary", json_type, nullable=True),
    ]

    with bind.begin() as connection:
        if not inspector.has_table("flows"):
            Flow.__table__.create(bind=connection, checkfirst=True)
            return

        existing = {col["name"] for col in inspector.get_columns("flows")}
        for col in expected_columns:
            if col.name not in existing:
                connection.execute(sa.schema.AddColumn("flows", col.copy()))
>>>>>>> eae0673e



def get_db() -> Generator[Session, None, None]:
    """Yield a database session, ensuring it is closed afterwards."""
    db: Session = SessionLocal()
    try:
        yield db
    finally:
        db.close()


@contextmanager
def session_scope() -> Generator[Session, None, None]:
    """Provide a transactional scope for database operations."""
    session: Session = SessionLocal()
    try:
        yield session
        session.commit()
    except SQLAlchemyError:
        session.rollback()
        raise
    finally:
        session.close()<|MERGE_RESOLUTION|>--- conflicted
+++ resolved
@@ -34,7 +34,6 @@
 
 
 def ensure_flow_schema() -> None:
-<<<<<<< HEAD
     """Ensure the ``flows`` table matches the ORM definition (SQLAlchemy 2.x safe)."""
 
     from app.models import Base, Flow  # imported lazily to avoid circular imports
@@ -75,51 +74,7 @@
             sql_type = _render_sql_type(col.type)
             ddl = f'ALTER TABLE flows ADD COLUMN "{col.name}" {sql_type}'
             connection.execute(sa.text(ddl))
-=======
-    """Ensure the ``flows`` table matches the ORM definition.
 
-    This is a lightweight runtime safeguard for deployments where Alembic
-    migrations haven't been executed yet. Missing columns are added with the
-    correct types so the API can query without crashing.
-    """
-
-    from app.models import Flow  # imported lazily to avoid circular imports
-
-    bind = engine
-    inspector = sa.inspect(bind)
-
-    json_type = (
-        sa.dialects.postgresql.JSONB(astext_type=sa.Text())
-        if bind.dialect.name == "postgresql"
-        else sa.JSON()
-    )
-
-    expected_columns = [
-        sa.Column("task_attack", sa.String(length=32), nullable=True),
-        sa.Column("attack_confidence", sa.Float(), nullable=True),
-        sa.Column("attack_version", sa.String(length=32), nullable=True),
-        sa.Column("attack_explanation", json_type, nullable=True),
-        sa.Column("task_vpn", sa.String(length=32), nullable=True),
-        sa.Column("vpn_confidence", sa.Float(), nullable=True),
-        sa.Column("vpn_version", sa.String(length=32), nullable=True),
-        sa.Column("vpn_explanation", json_type, nullable=True),
-        sa.Column("task_anomaly", sa.String(length=32), nullable=True),
-        sa.Column("anomaly_confidence", sa.Float(), nullable=True),
-        sa.Column("anomaly_version", sa.String(length=32), nullable=True),
-        sa.Column("anomaly_explanation", json_type, nullable=True),
-        sa.Column("summary", json_type, nullable=True),
-    ]
-
-    with bind.begin() as connection:
-        if not inspector.has_table("flows"):
-            Flow.__table__.create(bind=connection, checkfirst=True)
-            return
-
-        existing = {col["name"] for col in inspector.get_columns("flows")}
-        for col in expected_columns:
-            if col.name not in existing:
-                connection.execute(sa.schema.AddColumn("flows", col.copy()))
->>>>>>> eae0673e
 
 
 
