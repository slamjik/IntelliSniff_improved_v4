"""Model management for IntelliSniff.

This manager always exposes feature names from the joblib bundle and ensures the
active model object is served from the bundle's "model" key. It also provides a
stable version listing so the UI selectors remain populated even if only a
single model exists.
"""
from __future__ import annotations

import json
import logging
from pathlib import Path
from typing import Dict, Optional

import joblib

log = logging.getLogger("ml.model_manager")


class ModelInfo:
    def __init__(self, version: str, file: Path, feature_names: Optional[list], model):
        self.version = str(version)
        self.file = str(file)
        self.feature_names = list(feature_names or [])
        self.model = model

    def to_dict(self) -> Dict[str, object]:
        return {
            "version": self.version,
            "file": self.file,
            "feature_names": self.feature_names,
        }


class ModelManager:
    TASKS = ["attack", "vpn", "anomaly"]

    def __init__(self, base_dir: Path):
        self.base_dir = Path(base_dir)
        self.data_dir = self.base_dir / "data"
        self.models_dir = self.base_dir / "models"
        self.versions_dir = self.base_dir / "versions"
        self.metrics_path = self.versions_dir / "metrics.json"
        self.registry_path = self.versions_dir / "registry.json"
        self.data_dir.mkdir(parents=True, exist_ok=True)
        self.models_dir.mkdir(parents=True, exist_ok=True)
        self.versions_dir.mkdir(parents=True, exist_ok=True)

<<<<<<< HEAD
        self._bundles: Dict[str, Dict[str, Dict[str, object]]] = {task: {} for task in self.TASKS}
        self._active: Dict[str, Optional[str]] = {task: None for task in self.TASKS}
=======
        self._bundles: Dict[str, Dict[int, Dict[str, object]]] = {task: {} for task in self.TASKS}
        self._active: Dict[str, int] = {task: 1 for task in self.TASKS}
>>>>>>> 20de9e0c
        self.available_versions: Dict[str, list] = {task: [] for task in self.TASKS}
        self._metrics: Dict[str, Dict[str, dict]] = {}
        self._registry: Dict[str, dict] = {}

        self._load_bundles()
        self._load_registry()
        self._load_metrics()
<<<<<<< HEAD
        self._refresh_available_versions()
=======
>>>>>>> 20de9e0c

    # ------------------------------------------------------------------
    def _load_bundles(self) -> None:
        """Discover real joblib models from ml/models/<task> directories."""
        for task in self.TASKS:
            task_dir = self.models_dir / task
            task_dir.mkdir(parents=True, exist_ok=True)
            bundles: Dict[str, Dict[str, object]] = {}
            for file in sorted(task_dir.glob("*.joblib")):
                try:
                    loaded = joblib.load(file)
                    if isinstance(loaded, dict):
                        model_obj = loaded.get("model") or loaded
                        feature_names = loaded.get("features") or loaded.get("feature_names")
                    else:
                        model_obj = loaded
                        feature_names = getattr(loaded, "feature_names", None)
                        loaded = {"model": loaded, "features": feature_names}
                    bundles[file.name] = {
                        "bundle": loaded,
                        "file": file,
                        "model": model_obj,
                        "features": feature_names or [],
                    }
                    log.info("Loaded %s model bundle %s", task, file.name)
                except Exception:
                    log.exception("Failed to load model bundle %s", file)
            self._bundles[task] = bundles
            # pick an active version later based on registry or first available

    # ------------------------------------------------------------------
    def get_active_model_info(self, task: str) -> Optional[ModelInfo]:
        task = task or "attack"
        bundle_info = self._bundles.get(task, {}).get(self._active.get(task))
        if not bundle_info:
            return None
        bundle = bundle_info["bundle"]
        file = bundle_info["file"]
        model_obj = bundle_info.get("model") or bundle.get("model")
        features = bundle_info.get("features") or bundle.get("features") or bundle.get("feature_names") or []
        return ModelInfo(version=self._active.get(task) or file.name, file=file, feature_names=features, model=model_obj)

    # ------------------------------------------------------------------
    def _load_model_object(self, task: str, version: Optional[int] = None):
        task = task or "attack"
        version = str(version or self._active.get(task))
        bundle_info = self._bundles.get(task, {}).get(version)
        if not bundle_info:
            raise ValueError(f"Model for task {task} v{version} not found")
        return bundle_info["bundle"].get("model")

    # ------------------------------------------------------------------
    def set_active_model(self, task: str, version: str) -> bool:
        version = str(version)
        if version in self._bundles.get(task, {}):
            self._active[task] = version
            self._registry.setdefault(task, {"active": version, "available": {}})
            self._registry[task]["active"] = version
            self._save_registry()
            return True
        raise ValueError(f"No version {version} for task {task}")

    # ------------------------------------------------------------------
    def get_versions(self, task: str):
        """Return versions for UI: always at least one active version."""
        task = task or "attack"
        versions = []
<<<<<<< HEAD
        active_version = self._active.get(task)

        for ver, meta in self._bundles.get(task, {}).items():
            versions.append({
                "version": ver,
                "active": str(ver) == str(active_version),
                "path": str(meta.get("file")),
            })
=======
        active_version = self._active.get(task, 1)

        registry_info = self._registry.get(task, {})
        available = registry_info.get("available", {}) if isinstance(registry_info, dict) else {}
        for ver, meta in available.items():
            versions.append(
                {
                    "version": ver,
                    "active": str(ver) == str(registry_info.get("active", active_version)),
                    "path": str(meta.get("path")) if isinstance(meta, dict) else None,
                }
            )

        if not versions:
            for ver in sorted(self._bundles.get(task, {})):
                versions.append({"version": ver, "active": ver == active_version, "path": str(self._bundles[task][ver]["file"])})
>>>>>>> 20de9e0c

        if not versions:
            reg_info = self._registry.get(task, {}) if isinstance(self._registry, dict) else {}
            available = reg_info.get("available", {}) if isinstance(reg_info, dict) else {}
            for ver, meta in available.items():
                versions.append({
                    "version": ver,
                    "active": str(ver) == str(reg_info.get("active")),
                    "path": str(meta.get("path")) if isinstance(meta, dict) else None,
                })

        return versions

    @property
    def registry(self) -> Dict[str, Dict[str, object]]:
        """Compatibility snapshot used by API."""
        reg: Dict[str, Dict[str, object]] = {}
        for task in self.TASKS:
            active_version = self._active.get(task)
            reg[task] = {
                "active": {
                    "version": active_version,
                    "file": str(self._bundles[task][active_version]["file"]) if self._bundles.get(task) and active_version in self._bundles[task] else None,
                },
                "versions": self.get_versions(task),
            }
        return reg

    # ------------------------------------------------------------------
    def _load_registry(self) -> None:
        if self.registry_path.exists():
            try:
                self._registry = json.loads(self.registry_path.read_text(encoding="utf-8"))
            except Exception:
                log.warning("Failed to read registry.json", exc_info=True)
                self._registry = {}
        else:
<<<<<<< HEAD
            self._registry = {task: {"active": None, "available": {}} for task in self.TASKS}

        for task in self.TASKS:
            reg_active = self._registry.get(task, {}).get("active")
            bundles = self._bundles.get(task, {})
            if reg_active and reg_active in bundles:
                self._active[task] = reg_active
            elif bundles:
                self._active[task] = sorted(bundles.keys())[0]
            else:
                self._active[task] = None
=======
            self._registry = {task: {"active": 1, "available": {}} for task in self.TASKS}

        for task in self.TASKS:
            active_version = self._registry.get(task, {}).get("active")
            if active_version is not None:
                try:
                    self._active[task] = int(active_version)
                except Exception:
                    self._active[task] = 1
>>>>>>> 20de9e0c

    def _save_registry(self) -> None:
        try:
            self.registry_path.write_text(json.dumps(self._registry, ensure_ascii=False, indent=2), encoding="utf-8")
        except Exception:
            log.warning("Failed to persist registry.json", exc_info=True)

    def _load_metrics(self) -> None:
        if self.metrics_path.exists():
            try:
                self._metrics = json.loads(self.metrics_path.read_text(encoding="utf-8"))
            except Exception:
                log.warning("Failed to read metrics.json", exc_info=True)
                self._metrics = {}
        else:
            self._metrics = {}

<<<<<<< HEAD
    def _refresh_available_versions(self) -> None:
        """Expose versions to API/UI combining discovered bundles with metrics."""
        self.available_versions = {task: [] for task in self.TASKS}
        for task in self.TASKS:
            metrics_for_task = self._metrics.get(task, {}) if isinstance(self._metrics, dict) else {}
            for ver, bundle in self._bundles.get(task, {}).items():
                entry = {"version": ver, "path": str(bundle.get("file"))}
                if isinstance(metrics_for_task, dict) and metrics_for_task.get(str(ver)):
                    metrics = metrics_for_task.get(str(ver))
                    if isinstance(metrics, dict):
                        entry.update(metrics)
                self.available_versions[task].append(entry)

    def reload(self) -> None:
        """Rescan model folders and rebuild registry snapshot."""
        self._bundles = {task: {} for task in self.TASKS}
        self._active = {task: None for task in self.TASKS}
        self._load_bundles()
        self._load_registry()
        self._load_metrics()
        self._refresh_available_versions()
=======
        self.available_versions = {task: [] for task in self.TASKS}
        for task, versions in self._metrics.items():
            if not isinstance(versions, dict):
                continue
            for ver, metrics in versions.items():
                entry = {"version": ver}
                if isinstance(metrics, dict):
                    entry.update(metrics)
                self.available_versions.setdefault(task, []).append(entry)
>>>>>>> 20de9e0c

    def get_metrics(self, task: str, version: str | int) -> dict:
        task = task or "attack"
        return self._metrics.get(task, {}).get(str(version), {})

    def update_metrics(self, task: str, version: str | int, metrics: dict) -> None:
        task = task or "attack"
        self._metrics.setdefault(task, {})[str(version)] = metrics or {}
        self._save_metrics()
        self._load_metrics()
<<<<<<< HEAD
        self._refresh_available_versions()
=======
>>>>>>> 20de9e0c

    def _save_metrics(self) -> None:
        try:
            self.metrics_path.write_text(json.dumps(self._metrics, ensure_ascii=False, indent=2), encoding="utf-8")
        except Exception:
            log.warning("Failed to persist metrics.json", exc_info=True)

    def register_model(self, task: str, version: str | int, path: str, metadata: Optional[dict] = None) -> None:
        task = task or "attack"
        self._registry.setdefault(task, {"active": version, "available": {}})
        self._registry[task].setdefault("available", {})[str(version)] = {"path": path, **(metadata or {})}
        self._save_registry()
<<<<<<< HEAD
        self._refresh_available_versions()
=======
>>>>>>> 20de9e0c

    def switch_model(self, task: str, version: str | int) -> None:
        task = task or "attack"
        self._registry.setdefault(task, {"active": version, "available": {}})
        self._registry[task]["active"] = str(version)
<<<<<<< HEAD
        self._active[task] = str(version)
        self._save_registry()
        self._refresh_available_versions()
=======
        try:
            self._active[task] = int(version)
        except Exception:
            self._active[task] = 1
        self._save_registry()
>>>>>>> 20de9e0c
<|MERGE_RESOLUTION|>--- conflicted
+++ resolved
@@ -46,13 +46,10 @@
         self.models_dir.mkdir(parents=True, exist_ok=True)
         self.versions_dir.mkdir(parents=True, exist_ok=True)
 
-<<<<<<< HEAD
+
         self._bundles: Dict[str, Dict[str, Dict[str, object]]] = {task: {} for task in self.TASKS}
         self._active: Dict[str, Optional[str]] = {task: None for task in self.TASKS}
-=======
-        self._bundles: Dict[str, Dict[int, Dict[str, object]]] = {task: {} for task in self.TASKS}
-        self._active: Dict[str, int] = {task: 1 for task in self.TASKS}
->>>>>>> 20de9e0c
+
         self.available_versions: Dict[str, list] = {task: [] for task in self.TASKS}
         self._metrics: Dict[str, Dict[str, dict]] = {}
         self._registry: Dict[str, dict] = {}
@@ -60,10 +57,8 @@
         self._load_bundles()
         self._load_registry()
         self._load_metrics()
-<<<<<<< HEAD
-        self._refresh_available_versions()
-=======
->>>>>>> 20de9e0c
+
+        self._refresh_available_versions()
 
     # ------------------------------------------------------------------
     def _load_bundles(self) -> None:
@@ -131,7 +126,7 @@
         """Return versions for UI: always at least one active version."""
         task = task or "attack"
         versions = []
-<<<<<<< HEAD
+
         active_version = self._active.get(task)
 
         for ver, meta in self._bundles.get(task, {}).items():
@@ -140,24 +135,7 @@
                 "active": str(ver) == str(active_version),
                 "path": str(meta.get("file")),
             })
-=======
-        active_version = self._active.get(task, 1)
-
-        registry_info = self._registry.get(task, {})
-        available = registry_info.get("available", {}) if isinstance(registry_info, dict) else {}
-        for ver, meta in available.items():
-            versions.append(
-                {
-                    "version": ver,
-                    "active": str(ver) == str(registry_info.get("active", active_version)),
-                    "path": str(meta.get("path")) if isinstance(meta, dict) else None,
-                }
-            )
-
-        if not versions:
-            for ver in sorted(self._bundles.get(task, {})):
-                versions.append({"version": ver, "active": ver == active_version, "path": str(self._bundles[task][ver]["file"])})
->>>>>>> 20de9e0c
+
 
         if not versions:
             reg_info = self._registry.get(task, {}) if isinstance(self._registry, dict) else {}
@@ -195,7 +173,7 @@
                 log.warning("Failed to read registry.json", exc_info=True)
                 self._registry = {}
         else:
-<<<<<<< HEAD
+
             self._registry = {task: {"active": None, "available": {}} for task in self.TASKS}
 
         for task in self.TASKS:
@@ -207,17 +185,7 @@
                 self._active[task] = sorted(bundles.keys())[0]
             else:
                 self._active[task] = None
-=======
-            self._registry = {task: {"active": 1, "available": {}} for task in self.TASKS}
-
-        for task in self.TASKS:
-            active_version = self._registry.get(task, {}).get("active")
-            if active_version is not None:
-                try:
-                    self._active[task] = int(active_version)
-                except Exception:
-                    self._active[task] = 1
->>>>>>> 20de9e0c
+
 
     def _save_registry(self) -> None:
         try:
@@ -235,7 +203,7 @@
         else:
             self._metrics = {}
 
-<<<<<<< HEAD
+
     def _refresh_available_versions(self) -> None:
         """Expose versions to API/UI combining discovered bundles with metrics."""
         self.available_versions = {task: [] for task in self.TASKS}
@@ -257,17 +225,6 @@
         self._load_registry()
         self._load_metrics()
         self._refresh_available_versions()
-=======
-        self.available_versions = {task: [] for task in self.TASKS}
-        for task, versions in self._metrics.items():
-            if not isinstance(versions, dict):
-                continue
-            for ver, metrics in versions.items():
-                entry = {"version": ver}
-                if isinstance(metrics, dict):
-                    entry.update(metrics)
-                self.available_versions.setdefault(task, []).append(entry)
->>>>>>> 20de9e0c
 
     def get_metrics(self, task: str, version: str | int) -> dict:
         task = task or "attack"
@@ -278,10 +235,9 @@
         self._metrics.setdefault(task, {})[str(version)] = metrics or {}
         self._save_metrics()
         self._load_metrics()
-<<<<<<< HEAD
-        self._refresh_available_versions()
-=======
->>>>>>> 20de9e0c
+
+        self._refresh_available_versions()
+
 
     def _save_metrics(self) -> None:
         try:
@@ -294,23 +250,14 @@
         self._registry.setdefault(task, {"active": version, "available": {}})
         self._registry[task].setdefault("available", {})[str(version)] = {"path": path, **(metadata or {})}
         self._save_registry()
-<<<<<<< HEAD
-        self._refresh_available_versions()
-=======
->>>>>>> 20de9e0c
+
+        self._refresh_available_versions()
 
     def switch_model(self, task: str, version: str | int) -> None:
         task = task or "attack"
         self._registry.setdefault(task, {"active": version, "available": {}})
         self._registry[task]["active"] = str(version)
-<<<<<<< HEAD
+
         self._active[task] = str(version)
         self._save_registry()
         self._refresh_available_versions()
-=======
-        try:
-            self._active[task] = int(version)
-        except Exception:
-            self._active[task] = 1
-        self._save_registry()
->>>>>>> 20de9e0c
