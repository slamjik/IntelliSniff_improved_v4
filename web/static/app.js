--- conflicted
+++ resolved
@@ -90,10 +90,7 @@
   confidence: 'Уверенность',
   score: 'Счёт',
   summary: 'Сводка',
-<<<<<<< HEAD
-=======
-
->>>>>>> eae0673e
+
 };
 
 function translateFeatureKey(key) {
