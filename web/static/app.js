const state = {
  authToken: null,
  flows: [],
  labelCounts: new Map(),
  destBytes: new Map(),
  trafficHistory: [],
  lastStatus: null,
  websocket: null,
  ml: {
    tasks: ['attack', 'vpn', 'anomaly'],
    versions: {},
    active: {},
    metrics: {},
    drift: {},
    autoUpdate: true,
    predictions: [],
  },
};

const ui = {};

function formatDate(ts) {
  if (!ts) return '—';
  const date = new Date(Number(ts));
  if (Number.isNaN(date.getTime())) return '—';
  return date.toLocaleString('ru-RU', {
    hour: '2-digit',
    minute: '2-digit',
    second: '2-digit',
    day: '2-digit',
    month: '2-digit',
  });
}

function formatNumber(value, digits = 0) {
  if (value === undefined || value === null) return '—';
  return Number(value).toLocaleString('ru-RU', {
    maximumFractionDigits: digits,
    minimumFractionDigits: digits,
  });
}

function roundDisplayNumber(value) {
  if (value === null || value === undefined) return value;
  const num = Number(value);
  if (!Number.isFinite(num)) return 0;
  const abs = Math.abs(num);
  const digits = abs >= 100 ? 0 : abs >= 1 ? 2 : 3;
  return Number(num.toFixed(digits));
}

function detectAddressType(value) {
  if (!value) return null;
  const normalized = String(value).trim();
  const macRegex = /^([0-9a-fA-F]{2}[:-]){5}[0-9a-fA-F]{2}$/;
  const ipv4Regex = /^(25[0-5]|2[0-4]\d|[0-1]?\d?\d)(\.(25[0-5]|2[0-4]\d|[0-1]?\d?\d)){3}$/;
  const looksLikeIpv6 = normalized.includes(':') && normalized.replace(/:/g, '').length >= 3;
  if (macRegex.test(normalized)) return 'mac';
  if (ipv4Regex.test(normalized) || looksLikeIpv6) return 'ip';
  return null;
}

function formatSourceDestination(value, role = 'Адрес') {
  if (!value) return '—';
  const type = detectAddressType(value);
  const label = type === 'mac' ? 'MAC' : type === 'ip' ? 'IP' : role;
  return `${label}: ${value}`;
}

function mapProtocolToName(proto) {
  if (proto === null || proto === undefined || proto === '') return 'Unknown';
  const protoMap = {
    1: 'ICMP',
    2: 'IGMP',
    6: 'TCP',
    17: 'UDP',
    47: 'GRE',
    50: 'ESP',
    51: 'AH',
    132: 'SCTP',
  };
  const numeric = Number(proto);
  if (!Number.isNaN(numeric) && protoMap[numeric]) return protoMap[numeric];
  const normalized = String(proto).trim().toUpperCase();
  return protoMap[normalized] || normalized;
}

function handleNegativeValues(flow) {
  const clampFields = ['packets', 'bytes', 'packets_per_sec', 'bytes_per_sec', 'avg_pkt_size'];
  clampFields.forEach((field) => {
    if (flow[field] === undefined || flow[field] === null) return;
    const value = Number(flow[field]);
    flow[field] = Number.isFinite(value) ? Math.max(0, value) : 0;
  });
  if (flow.summary && typeof flow.summary === 'object') {
    ['пакетов_в_сек', 'байт_в_сек', 'средний_размер_пакета'].forEach((key) => {
      if (key in flow.summary) {
        const value = Number(flow.summary[key]);
        flow.summary[key] = Number.isFinite(value) ? Math.max(0, value) : 0;
      }
    });
  }
  return flow;
}

function mergeModelResults(flow) {
  const models = { ...(flow.models || flow.summary?.models || {}) };

  const upsert = (task, labelKey, confKey, versionKey, explanationKey) => {
    const label = flow[labelKey];
    const conf = flow[confKey];
    const version = flow[versionKey];
    const explanation = flow[explanationKey];
    if (label !== undefined || conf !== undefined || version !== undefined || explanation) {
      models[task] = {
        ...(models[task] || {}),
        label: label !== undefined ? label : models[task]?.label,
        label_name: models[task]?.label_name || (typeof label === 'string' ? label : undefined),
        confidence: conf !== undefined ? conf : models[task]?.confidence,
        version: version !== undefined ? version : models[task]?.version,
        explanation: explanation !== undefined ? explanation : models[task]?.explanation,
      };
    }
  };

  upsert('attack', 'task_attack', 'attack_confidence', 'attack_version', 'attack_explanation');
  upsert('vpn', 'task_vpn', 'vpn_confidence', 'vpn_version', 'vpn_explanation');
  upsert('anomaly', 'task_anomaly', 'anomaly_confidence', 'anomaly_version', 'anomaly_explanation');

  flow.models = models;
  return flow;
}

function formatTaskLabel(task, label) {
  const normalized = String(label || '').toLowerCase();
<<<<<<< HEAD
  if (task === 'vpn') return normalized && normalized !== '0' && normalized !== 'benign' ? 'VPN-трафик' : 'Нормальный трафик';
=======
  if (task === 'vpn') return normalized && normalized !== '0' && normalized !== 'benign' ? 'VPN-трафик' : 'Без VPN';
>>>>>>> 1f01aadf
  if (task === 'anomaly') return normalized === '1' || normalized.includes('anom') ? 'Аномалия' : 'Нормальный трафик';
  if (task === 'attack') return normalized === '0' || normalized === 'benign' || normalized === 'normal' ? 'Нормальный трафик' : 'Атака';
  return label || '—';
}

function modelExplanation(task, label, flow) {
  const version = flow.model_version || flow.summary?.['модель'];
  const modelLabel = task === 'vpn' ? 'VPN-модель' : task === 'anomaly' ? 'Модель аномалий' : 'Модель атак';
  const verdictMap = {
    attack: { positive: 'Обнаружена атака', negative: 'Трафик выглядит нормальным' },
    vpn: { positive: 'Трафик определён как VPN', negative: 'Нормальный трафик' },
    anomaly: { positive: 'Аномалия обнаружена', negative: 'Отклонений не найдено' },
  };
  const verdictSet = verdictMap[task] || verdictMap.attack;
  const labelStr = String(label).toLowerCase();
  let verdict = 'Метка не определена';
  if (labelStr === '1' || labelStr === 'attack' || labelStr === 'vpn' || labelStr === 'anomaly') verdict = verdictSet.positive;
  else if (labelStr === '0' || labelStr === 'benign' || labelStr === 'normal') verdict = verdictSet.negative;
  else if (labelStr === 'error') verdict = 'Ошибка классификации';
  else if (labelStr === 'unknown') verdict = 'Классификация неуверенная';
  return `${modelLabel}${version ? ` v${version}` : ''}: ${verdict}`;
}

function processTrafficLabels(flow) {
  const task = flow.model_task || flow.summary?.task || 'attack';
  const labelRaw = flow.label;
  const labelNameRaw = flow.label_name;
  const isNumeric = labelRaw !== null && labelRaw !== undefined && labelRaw !== '' && !Number.isNaN(Number(labelRaw));
  const labelStr = labelRaw === undefined || labelRaw === null || labelRaw === '' ? 'unknown' : String(labelRaw).toLowerCase();
  const taskVerdicts = {
    attack: { positive: 'Атака', negative: 'Нормальный трафик' },
<<<<<<< HEAD
    vpn: { positive: 'VPN-трафик', negative: 'Нормальный трафик' },
=======
    vpn: { positive: 'VPN-трафик', negative: 'Без VPN' },
>>>>>>> 1f01aadf
    anomaly: { positive: 'Аномалия', negative: 'Нормальный трафик' },
  };
  const verdict = taskVerdicts[task] || taskVerdicts.attack;

  let normalizedLabel = labelStr;
  let labelName = labelNameRaw || undefined;

  if (isNumeric) {
    if (Number(labelRaw) === 1) {
      normalizedLabel = '1';
      labelName = verdict.positive;
    } else if (Number(labelRaw) === 0) {
      normalizedLabel = '0';
      labelName = verdict.negative;
    }
  }

  if (normalizedLabel === 'vpn') {
    labelName = verdict.positive;
  } else if (normalizedLabel === 'attack') {
    labelName = taskVerdicts.attack.positive;
  } else if (normalizedLabel === 'anomaly') {
    labelName = taskVerdicts.anomaly.positive;
  } else if (normalizedLabel === 'benign' || normalizedLabel === 'normal') {
    normalizedLabel = '0';
    labelName = taskVerdicts.attack.negative;
  }

  if (!labelName) {
    if (normalizedLabel === 'unknown') labelName = 'Неопределено';
    else if (normalizedLabel === 'error') labelName = 'Ошибка модели';
    else labelName = normalizedLabel;
  }

  const explanation = modelExplanation(task, normalizedLabel, flow);

  return {
    ...flow,
    label: normalizedLabel,
    label_name: labelName,
    label_display: labelName,
    label_explanation: explanation,
  };
}

function checkUnknownLabelsIssue(flow) {
  if (!flow) return flow;
  const label = String(flow.label || '').toLowerCase();
  const name = String(flow.label_name || '').toLowerCase();

  if (label === 'unknown' && (name === '0' || name === 'нормальный трафик' || name === 'normal')) {
    flow.label = '0';
  }

  if ((label === '0' || label === '1') && (!flow.label_name || flow.label_name.toLowerCase() === 'unknown')) {
    const processed = processTrafficLabels(flow);
    flow.label = processed.label;
    flow.label_name = processed.label_name;
    flow.label_display = processed.label_display;
    flow.label_explanation = processed.label_explanation;
  }

  return flow;
}

function truncateString(value, maxLen = 60) {
  if (typeof value !== 'string') return value;
  return value.length > maxLen ? `${value.slice(0, maxLen - 1)}…` : value;
}

function escapeHtml(value) {
  if (value === null || value === undefined) return '';
  return String(value)
    .replace(/&/g, '&amp;')
    .replace(/</g, '&lt;')
    .replace(/>/g, '&gt;')
    .replace(/"/g, '&quot;')
    .replace(/'/g, '&#39;');
}

function sanitizeJsonValue(value, { truncateStrings = false } = {}) {
  if (value === undefined) return '—';
  if (value === null) return null;
  if (typeof value === 'number') return roundDisplayNumber(value);
  if (typeof value === 'string') return truncateStrings ? truncateString(value) : value;
  if (typeof value === 'boolean') return value;
  if (value instanceof Date) return value.toISOString();
  if (Array.isArray(value)) return value.map((item) => sanitizeJsonValue(item, { truncateStrings }));
  if (typeof value === 'object') {
    const normalized = {};
    Object.entries(value).forEach(([k, v]) => {
      normalized[k] = sanitizeJsonValue(v, { truncateStrings });
    });
    return normalized;
  }
  return String(value);
}

function formatInlineValue(value) {
  if (value === null) return 'null';
  if (typeof value === 'boolean') return value ? 'true' : 'false';
  if (typeof value === 'number') return value.toString();
  if (typeof value === 'string') return truncateString(value);
  const json = JSON.stringify(value);
  return truncateString(json);
}

function formatJsonInline(obj) {
  if (!obj || typeof obj !== 'object') {
    return escapeHtml(formatInlineValue(sanitizeJsonValue(obj, { truncateStrings: true })) || '—');
  }
  const sanitized = sanitizeJsonValue(obj, { truncateStrings: true });
  const lines = Object.entries(sanitized).map(([key, val]) => `${escapeHtml(key)}: ${escapeHtml(formatInlineValue(val))}`);
  return lines.length ? lines.join('<br>') : '—';
}

function formatJsonPretty(obj) {
  const sanitized = sanitizeJsonValue(obj, { truncateStrings: false });
  const pretty = JSON.stringify(sanitized, (k, v) => (typeof v === 'number' ? roundDisplayNumber(v) : v), 2);
  return `<pre class="json-pretty">${escapeHtml(pretty || '—')}</pre>`;
}

function setStatusBadge(status) {
  const badge = ui.statusBadge;
  badge.classList.remove('status-running', 'status-idle', 'status-warning');
  switch (status) {
    case 'running':
      badge.textContent = 'Захват активен';
      badge.classList.add('status-running');
      break;
    case 'warning':
      badge.textContent = 'Требует внимания';
      badge.classList.add('status-warning');
      break;
    default:
      badge.textContent = 'Ожидание';
      badge.classList.add('status-idle');
      break;
  }
}

function requireAuth() {
  ui.authOverlay.classList.remove('hidden');
  ui.authLogin.focus();
}

function storeAuth(token) {
  state.authToken = token;
  sessionStorage.setItem('taAuth', token);
}

async function apiFetch(path, options = {}) {
  if (!state.authToken) throw new Error('no auth');
  const headers = Object.assign({}, options.headers || {}, {
    Authorization: 'Basic ' + state.authToken,
  });
  if (options.body && !(options.body instanceof FormData)) {
    headers['Content-Type'] = headers['Content-Type'] || 'application/json';
  }
  const response = await fetch(path, { ...options, headers });
  if (response.status === 401) {
    requireAuth();
    throw new Error('unauthorized');
  }
  if (response.headers.get('content-type')?.includes('application/json')) {
    const json = await response.json();
    if (!response.ok) throw new Error(json.detail || response.statusText);
    return json;
  }
  if (!response.ok) {
    throw new Error(response.statusText || 'Request failed');
  }
  return response;
}

function updateStatusDetails(status) {
  if (!status) return;
  state.lastStatus = status;
  const lines = [];
  lines.push(`Статус: ${status.running ? 'запущено' : 'остановлено'}`);
  if (status.iface) {
    lines.push(`Интерфейс: ${status.iface}`);
  }
  if (status.bpf) {
    lines.push(`Фильтр BPF: ${status.bpf}`);
  }
  if (status.flow_timeout) {
    lines.push(`Таймаут потока: ${status.flow_timeout} с`);
  }
  if (status.use_nfstream) {
    lines.push('NFStream активен');
  } else if (status.nfstream_available === false) {
    lines.push('NFStream недоступен (пакет не установлен)');
  }
  if (status.started_at) {
    lines.push(`Старт: ${formatDate(status.started_at * 1000)}`);
  }
  ui.statusDetails.textContent = lines.join(' · ');
  document.getElementById('nfStatus').textContent = status.nfstream_available ? 'доступен' : 'недоступен';
  setStatusBadge(status.running ? 'running' : 'idle');
}

function updateLabelFilterOptions() {
  const select = ui.labelFilter;
  const current = new Set(['all']);
  for (const option of select.options) current.add(option.value);
  for (const label of state.labelCounts.keys()) {
    if (!current.has(label)) {
      const opt = document.createElement('option');
      opt.value = label;
      opt.textContent = label;
      select.appendChild(opt);
    }
  }
}

function updateCards() {
  ui.totalFlows.textContent = state.flows.length.toString();
  const suspicious = state.flows.filter((f) => !isBenign(f.label)).length;
  ui.suspiciousFlows.textContent = suspicious.toString();
  const bandwidthValues = state.flows
    .map((f) => Number(f.bytes_per_sec || (f.summary && f.summary['байт_в_сек'])) || 0)
    .filter((v) => v > 0);
  const avgBandwidth = bandwidthValues.length
    ? bandwidthValues.reduce((a, b) => a + b, 0) / bandwidthValues.length
    : 0;
  ui.bandwidth.textContent = `${formatNumber(avgBandwidth / 1024, 1)} КБ/с`;
  const last = state.flows[0];
  if (last) {
    ui.lastFlowLabel.textContent = `${last.label_display || last.label || '—'} (${formatNumber((last.score || last.score === 0 ? last.score : 0) * 100, 0)}%)`;
    const hints = [];
    if (last.summary) {
      const keys = ['tls_sni', 'http_host', 'dns_query', 'app'];
      keys.forEach((k) => {
        const value = last.summary[k];
        if (value) hints.push(`${k}: ${value}`);
      });
    }
    if (!hints.length) {
      hints.push(`Пакеты: ${last.packets}, байты: ${last.bytes}`);
    }
    if (last.label_explanation) {
      hints.push(last.label_explanation);
    }
    ui.lastFlowSummary.textContent = hints.join(' · ');
  }
}

function isBenign(label) {
  if (!label) return false;
  const normalized = String(label).toLowerCase();
  return ['benign', 'normal', 'web', 'allow', '0'].includes(normalized);
}

let labelsChart;
let trafficChart;
let destChart;

function initCharts() {
  const labelCtx = document.getElementById('labelsChart').getContext('2d');
  labelsChart = new Chart(labelCtx, {
    type: 'bar',
    data: {
      labels: [],
      datasets: [
        {
          label: 'Потоки',
          data: [],
          backgroundColor: '#38bdf8',
        },
      ],
    },
    options: {
      plugins: {
        legend: { display: false },
      },
      scales: {
        x: { ticks: { color: '#94a3b8' } },
        y: { ticks: { color: '#94a3b8' }, beginAtZero: true },
      },
    },
  });

  const trafficCtx = document.getElementById('trafficChart').getContext('2d');
  trafficChart = new Chart(trafficCtx, {
    type: 'line',
    data: {
      labels: [],
      datasets: [
        {
          label: 'Пакеты/с',
          data: [],
          borderColor: '#0ea5e9',
          backgroundColor: 'rgba(56,189,248,0.15)',
          tension: 0.4,
          fill: true,
        },
      ],
    },
    options: {
      plugins: { legend: { display: false } },
      scales: {
        x: { ticks: { color: '#94a3b8' } },
        y: { ticks: { color: '#94a3b8' }, beginAtZero: true },
      },
    },
  });

  const destCtx = document.getElementById('destChart').getContext('2d');
  destChart = new Chart(destCtx, {
    type: 'bar',
    data: {
      labels: [],
      datasets: [
        {
          label: 'Байт',
          data: [],
          backgroundColor: 'rgba(148,163,184,0.4)',
        },
      ],
    },
    options: {
      plugins: { legend: { display: false } },
      indexAxis: 'y',
      scales: {
        x: { ticks: { color: '#94a3b8' }, beginAtZero: true },
        y: { ticks: { color: '#94a3b8' } },
      },
    },
  });
}

function updateCharts() {
  if (!labelsChart) return;
  const labels = Array.from(state.labelCounts.keys());
  const counts = labels.map((label) => state.labelCounts.get(label));
  labelsChart.data.labels = labels;
  labelsChart.data.datasets[0].data = counts;
  labelsChart.update('none');

  const trafficLabels = state.trafficHistory.map((item) => item.label);
  const trafficValues = state.trafficHistory.map((item) => item.value);
  trafficChart.data.labels = trafficLabels;
  trafficChart.data.datasets[0].data = trafficValues;
  trafficChart.update('none');

  const destinations = Array.from(state.destBytes.entries())
    .sort((a, b) => b[1] - a[1])
    .slice(0, 7);
  destChart.data.labels = destinations.map(([dst]) => dst);
  destChart.data.datasets[0].data = destinations.map(([, bytes]) => Math.round(bytes));
  destChart.update('none');
}

function renderTable() {
  const tbody = ui.tableBody;
  const search = ui.tableSearch.value.trim().toLowerCase();
  const selectedLabel = ui.labelFilter.value;

  // Фильтрация строк таблицы
  const filtered = state.flows.filter((flow) => {
    if (selectedLabel !== 'all' && flow.label !== selectedLabel) return false;
    if (!search) return true;
    const candidate = [
      flow.src,
      flow.dst,
      flow.src_display,
      flow.dst_display,
      flow.proto,
      flow.proto_name,
      flow.label,
      flow.label_name,
      flow.label_explanation,
      flow.sport,
      flow.dport,
      JSON.stringify(flow.summary || {}),
    ]
      .join(' ')
      .toLowerCase();
    return candidate.includes(search);
  });

  ui.tableCounter.textContent = `${filtered.length} записей`;

  // Генерация строк таблицы
  tbody.innerHTML = filtered
    .map((flow) => {
      const labelName = flow.label_display || flow.label_name || flow.label || 'Unknown';
      const score = flow.score !== undefined ? `${Math.round(flow.score * 100)}%` : '—';

      // Определяем цветовую метку риска
      let labelColor = 'gray';
      if (/normal|benign|allow/i.test(labelName)) labelColor = 'limegreen';
      else if (/attack|malware|botnet|exploit/i.test(labelName)) labelColor = 'crimson';
      else if (/scan|recon|brute/i.test(labelName)) labelColor = 'orange';
      else if (/vpn/i.test(labelName)) labelColor = '#2563eb';
      else if (/аномал|anomal/i.test(labelName)) labelColor = '#eab308';

      // Чипы с полезными данными (SNI, DNS, HTTP и т.д.)
      const summaryChips = [];
      if (flow.summary && typeof flow.summary === 'object') {
        const interesting = ['модель', 'уверенность', 'tls_sni', 'http_host', 'dns_query', 'app'];
        for (const key of interesting) {
          if (flow.summary[key]) {
            let value = flow.summary[key];
            if (key === 'уверенность') {
              value = `${formatNumber((Number(value) || 0) * 100, 1)}%`;
            }
            summaryChips.push(`<span class="summary-chip">${key}: ${value}</span>`);
          }
        }
        if (Array.isArray(flow.summary['важные_признаки'])) {
          flow.summary['важные_признаки'].slice(0, 2).forEach((item) => {
            if (item && item.feature) {
              const value = typeof item.value === 'number' ? item.value.toFixed(2) : item.value;
              summaryChips.push(`<span class="summary-chip">${item.feature}: ${value}</span>`);
            }
          });
        }
        const models = flow.models || flow.summary?.models || {};
        const modelNames = { attack: 'Модель атак', vpn: 'Модель VPN', anomaly: 'Модель аномалий' };
        ['attack', 'vpn', 'anomaly'].forEach((task) => {
          const data = models[task];
          if (!data) return;
          const labelText = formatTaskLabel(task, data.label_name || data.label);
          const confText = data.confidence !== undefined ? `${formatNumber((Number(data.confidence) || 0) * 100, 1)}%` : '—';
          const versionText = data.version !== undefined ? data.version : '—';
          summaryChips.push(
            `<span class="summary-chip">${modelNames[task]} v${versionText}: ${escapeHtml(labelText)} (${confText})</span>`
          );
          if (Array.isArray(data.explanation)) {
            data.explanation.slice(0, 2).forEach((item) => {
              if (item && item.feature) {
                const value = typeof item.value === 'number' ? item.value.toFixed(2) : item.value;
                summaryChips.push(
                  `<span class="summary-chip">${modelNames[task].replace('Модель ', '')} · ${item.feature}: ${value}</span>`
                );
              }
            });
          }
        });
        if (!summaryChips.length) {
          summaryChips.push(
            `<span class="summary-chip">${formatNumber(
              flow.summary['байт_в_сек'] || 0,
              1
            )} Б/с</span>`
          );
        }
      }

      // Формирование HTML строки
      return `
        <tr>
          <td>${formatDate(flow.ts)}</td>
          <td>${flow.src_display || flow.src || ''}</td>
          <td>${flow.dst_display || flow.dst || ''}</td>
          <td>${flow.sport || ''} → ${flow.dport || ''}</td>
          <td>${flow.proto_name || flow.proto || ''}</td>
          <td><span style="color:${labelColor}; font-weight:600">${labelName}</span></td>
          <td>${score}</td>
          <td>${formatNumber(flow.packets)}</td>
          <td>${formatNumber(flow.bytes)}</td>
          <td>${summaryChips.join(' ')}${flow.label_explanation ? `<span class="summary-chip">${escapeHtml(flow.label_explanation)}</span>` : ''}</td>
        </tr>`;
    })
    .join('');
}


function updateLabelCounts(flow) {
  const label = flow.label || 'unknown';
  const current = state.labelCounts.get(label) || 0;
  state.labelCounts.set(label, current + 1);
}

function updateDestinations(flow) {
  const key = flow.dst || 'неизвестно';
  const current = state.destBytes.get(key) || 0;
  state.destBytes.set(key, current + (Number(flow.bytes) || 0));
}

function updateTraffic(flow) {
  const label = new Date(flow.ts).toLocaleTimeString('ru-RU', { minute: '2-digit', second: '2-digit' });
  state.trafficHistory.push({ label, value: Number(flow.packets) || 0 });
  if (state.trafficHistory.length > 40) state.trafficHistory.shift();
}

function normalizeFlowEntry(flow) {
  const safeFlow = handleNegativeValues({ ...flow });
  mergeModelResults(safeFlow);
  safeFlow.src_display = formatSourceDestination(safeFlow.src, 'Источник');
  safeFlow.dst_display = formatSourceDestination(safeFlow.dst, 'Назначение');
  safeFlow.proto_name = mapProtocolToName(safeFlow.proto);
  const labeled = processTrafficLabels(safeFlow);
  return checkUnknownLabelsIssue(labeled);
}

function addFlow(flow) {
  if (!flow) return;
  const normalized = normalizeFlowEntry(flow);
  state.flows.unshift(normalized);
  if (state.flows.length > 300) state.flows.pop();
  updateLabelCounts(normalized);
  updateDestinations(normalized);
  updateTraffic(normalized);
  updateLabelFilterOptions();
  updateCards();
  updateCharts();
  renderTable();
}

async function loadInitialData() {
  try {
    const status = await apiFetch('/status');
    updateStatusDetails(status);
    const ifaceResp = await apiFetch('/interfaces');
    populateInterfaces(ifaceResp.interfaces || []);
    const flowsResp = await apiFetch('/flows/recent?limit=200');
    state.flows = [];
    state.labelCounts = new Map();
    state.destBytes = new Map();
    state.trafficHistory = [];
    (flowsResp.items || []).reverse().forEach(addFlow);
    await loadMlDashboard();
  } catch (err) {
    console.error(err);
    ui.statusDetails.textContent = 'Ошибка загрузки данных: ' + err.message;
    setStatusBadge('warning');
  }
}

function normalizeMetricFields(source) {
  const map = {
    metric_precision: 'metric_precision',
    precision: 'metric_precision',
    metric_recall: 'metric_recall',
    recall: 'metric_recall',
    metric_f1: 'metric_f1',
    f1: 'metric_f1',
    metric_drift_resilience: 'metric_drift_resilience',
    drift_resilience: 'metric_drift_resilience',
  };
  const normalized = {};
  Object.entries(map).forEach(([key, target]) => {
    const value = source?.[key];
    if (value !== undefined && value !== null && !Number.isNaN(Number(value))) {
      normalized[target] = Number(value);
    }
  });
  return normalized;
}

function normalizeVersionEntry(entry) {
  if (entry === null || entry === undefined) return null;
  const rawVersion =
    typeof entry === 'object' && !Array.isArray(entry)
      ? entry.version ?? entry.id ?? entry
      : entry;
  const versionNumber = Number(rawVersion);
  const version = Number.isNaN(versionNumber) ? rawVersion : versionNumber;
  return {
    version,
    active: Boolean(entry && entry.active),
    ...normalizeMetricFields(entry || {}),
  };
}

function normalizeQualityMetrics(entry) {
  if (!entry) return [];
  if (Array.isArray(entry)) return entry;
  if (entry && Array.isArray(entry.versions)) return entry.versions;
  if (typeof entry === 'object') {
    return Object.keys(entry).map((key) => {
      const payload = entry[key];
      if (payload && typeof payload === 'object' && payload.version === undefined) {
        const versionNumber = Number(key);
        return { version: Number.isNaN(versionNumber) ? key : versionNumber, ...payload };
      }
      return payload;
    });
  }
  return [];
}

function normalizeVersionsResponse(task, response) {
  if (!response) return [];
  let versionsPayload = [];
  if (Array.isArray(response)) {
    versionsPayload = response;
  } else if (response && Array.isArray(response.versions)) {
    versionsPayload = response.versions;
  } else if (response && Array.isArray(response[task])) {
    versionsPayload = response[task];
  }
  return versionsPayload
    .map((item) => normalizeVersionEntry(item))
    .filter((item) => item !== null);
}

function buildMetricsMap(metricsList) {
  const metricsMap = new Map();
  metricsList.forEach((item) => {
    const normalized = normalizeVersionEntry(item);
    if (!normalized) return;
    const metrics = normalizeMetricFields(item || {});
    if (Object.keys(metrics).length) {
      metricsMap.set(String(normalized.version), metrics);
    }
  });
  return metricsMap;
}

async function loadMlDashboard() {
  const tasks = ['attack', 'vpn', 'anomaly'];
  const safeFetch = async (path) => {
    try {
      return await apiFetch(path);
    } catch (err) {
      console.warn(`Не удалось загрузить ${path}:`, err);
      return null;
    }
  };

  const [status, quality, autoUpdate, drift, predictions] = await Promise.all([
    safeFetch('/model_status'),
    safeFetch('/quality_metrics'),
    safeFetch('/auto_update_status'),
    safeFetch('/drift_status'),
    safeFetch('/ml/predictions?limit=50'),
  ]);

  state.ml.tasks = tasks;
  state.ml.active = status || {};
  state.ml.metrics = quality || {};
  state.ml.drift = drift || {};
  state.ml.autoUpdate = !!(autoUpdate && autoUpdate.enabled);
  state.ml.predictions = (predictions?.items || []).map((item) => ({ ...item }));

  const versionsResponses = await Promise.allSettled(
    tasks.map((task) => apiFetch(`/get_versions?task=${task}`))
  );

  const normalizedVersions = {};
  tasks.forEach((task, idx) => {
    const result = versionsResponses[idx];
    let versions = [];
    if (result.status === 'fulfilled') {
      versions = normalizeVersionsResponse(task, result.value);
    } else {
      console.warn(`Не удалось загрузить версии для ${task}:`, result.reason);
    }

    const qualityList = normalizeQualityMetrics(state.ml.metrics?.[task]);
    const metricsMap = buildMetricsMap(qualityList);

    if (!versions.length && qualityList.length) {
      versions = qualityList
        .map((item) => normalizeVersionEntry(item))
        .filter((item) => item !== null);
    } else {
      versions = versions.map((item) => {
        const metrics = metricsMap.get(String(item.version));
        return metrics ? { ...item, ...metrics } : item;
      });
    }

    normalizedVersions[task] = versions;
  });

  state.ml.versions = normalizedVersions;
  renderMlSection();
  renderMlPredictions();
}

function renderMlSection() {
  if (!ui.mlCards) return;
  if (ui.autoUpdateToggle) {
    ui.autoUpdateToggle.checked = !!state.ml.autoUpdate;
  }
  ui.mlCards.forEach((card) => {
    const task = card.dataset.task;
    const select = card.querySelector('[data-role="versions"]');
    const metricsBox = card.querySelector('[data-role="metrics"]');
    const driftBox = card.querySelector('[data-role="drift"]');
    const activeBox = card.querySelector('[data-role="active"]');
    const versions = state.ml.versions[task] || [];
    const activeFromVersions = versions.find((v) => v.active);
    const statusActive = state.ml.active?.[task];
    let activeVersion = activeFromVersions?.version ?? statusActive?.version ?? null;

    if (!activeVersion && versions.length) {
      activeVersion = versions[0].version;
    }

    if (select) {
      select.innerHTML = '';
      versions.forEach((item, index) => {
        const option = document.createElement('option');
        option.value = item.version;
        option.textContent = item.version;
        if (
          String(item.version) === String(activeVersion) ||
          (!activeVersion && index === 0)
        ) {
          option.selected = true;
        }
        select.appendChild(option);
      });

      if (!versions.length) {
        const emptyOption = document.createElement('option');
        emptyOption.textContent = '—';
        emptyOption.value = '';
        emptyOption.selected = true;
        select.appendChild(emptyOption);
      }

      if (activeVersion && select.options.length) {
        const matchedOption = Array.from(select.options).find(
          (opt) => String(opt.value) === String(activeVersion)
        );
        if (matchedOption) {
          select.value = matchedOption.value;
        } else if (select.options[0]) {
          select.options[0].selected = true;
          activeVersion = select.value;
        }
      }
    }

    const resolvedActiveVersion =
      activeVersion || (select && select.value) || (versions[0] && versions[0].version);
    if (activeBox) {
      activeBox.textContent = resolvedActiveVersion
        ? `Активна: ${resolvedActiveVersion}`
        : 'Нет активной версии';
    }

    const metricsSource =
      versions.find((v) => String(v.version) === String(select?.value || resolvedActiveVersion)) || null;
    if (metricsBox) {
      const metricsData = normalizeMetricFields(metricsSource || {});
      const metrics = ['metric_precision', 'metric_recall', 'metric_f1', 'metric_drift_resilience']
        .map((key) => ({ key, value: metricsData[key] }))
        .filter((item) => item.value !== undefined && !Number.isNaN(Number(item.value)));
      if (metrics.length) {
        metricsBox.innerHTML = metrics
          .map((m) => `<span>${m.key.replace('metric_', '').toUpperCase()}: ${(m.value * 100).toFixed(1)}%</span>`)
          .join('<span class="ml-metric-divider">·</span>');
      } else {
        metricsBox.innerHTML = '<span class="ml-metric-muted">Нет метрик</span>';
      }
    }
    if (driftBox) {
      const driftInfo = state.ml.drift?.[task];
      if (driftInfo && driftInfo.drift) {
        driftBox.textContent = `Дрейф! JSD ${Number(driftInfo.jsd || 0).toFixed(2)}, Z ${Number(driftInfo.z_score || 0).toFixed(2)}`;
        card.classList.add('ml-card-warning');
      } else {
        driftBox.textContent = 'Дрейф не обнаружен';
        card.classList.remove('ml-card-warning');
      }
    }
  });
}

function renderMlPredictions() {
  if (!ui.mlPredictionsBody) return;
  ui.mlPredictionsBody.innerHTML = '';
  state.ml.predictions.slice(0, 40).forEach((pred) => {
    const tr = document.createElement('tr');
    const ts = pred.timestamp ? formatDate(Number(pred.timestamp) * 1000) : '—';
    const explanation = Array.isArray(pred.explanation)
      ? pred.explanation
          .map((item) => `${item.feature}: ${item.value?.toFixed ? item.value.toFixed(2) : item.value}`)
          .join(', ')
      : '';
    tr.innerHTML = `
      <td>${ts}</td>
      <td>${pred.task || 'attack'}</td>
      <td>${pred.label_name || pred.label || '—'}</td>
      <td>${formatNumber((pred.confidence || pred.score || 0) * 100, 1)}%</td>
      <td>${pred.version || '—'}</td>
      <td>${explanation || '—'}</td>
    `;
    ui.mlPredictionsBody.appendChild(tr);
  });
}

function handleMlPrediction(prediction) {
  if (!prediction) return;
  state.ml.predictions.unshift(prediction);
  if (state.ml.predictions.length > 80) {
    state.ml.predictions.pop();
  }
  if (prediction.drift) {
    state.ml.drift[prediction.task] = prediction.drift;
    if (prediction.drift.drift) {
      setStatusBadge('warning');
    }
  }
  renderMlPredictions();
  renderMlSection();
}

function handleDriftEvent(event) {
  if (!event || !event.task) return;
  state.ml.drift[event.task] = event;
  setStatusBadge('warning');
  renderMlSection();
}

function handleModelUpdate(event) {
  if (!event || !event.task) return;
  loadMlDashboard();
  const statusText = event.status === 'activated' ? '✅ Модель активирована' : '⚠️ Модель отклонена';
  ui.statusDetails.textContent = `${statusText} (${event.task} · ${event.version})`;
}

function handleAutoUpdate(event) {
  if (!event) return;
  state.ml.autoUpdate = !!event.enabled;
  renderMlSection();
}

async function handleSwitchRequest(task, version) {
  try {
    await apiFetch('/switch_model', {
      method: 'POST',
      body: JSON.stringify({ task, version }),
    });
    await loadMlDashboard();
  } catch (err) {
    alert('Не удалось переключить модель: ' + err.message);
  }
}

async function handleValidationRequest(task, version) {
  try {
    await apiFetch('/trigger_validation', {
      method: 'POST',
      body: JSON.stringify({ task, version }),
    });
    ui.statusDetails.textContent = `Валидация модели ${version} запущена`;
  } catch (err) {
    alert('Ошибка валидации: ' + err.message);
  }
}

async function toggleAutoUpdate(enabled) {
  try {
    await apiFetch('/auto_update_toggle', {
      method: 'POST',
      body: JSON.stringify({ enabled }),
    });
    state.ml.autoUpdate = enabled;
    renderMlSection();
  } catch (err) {
    alert('Не удалось обновить настройку автообновления: ' + err.message);
    if (ui.autoUpdateToggle) {
      ui.autoUpdateToggle.checked = !enabled;
    }
  }
}
function populateInterfaces(interfaces) {
  const select = ui.iface;
  const current = select.value;
  select.innerHTML = '<option value="">Авто</option>';
  interfaces.forEach((iface) => {
    const option = document.createElement('option');
    option.value = iface;
    option.textContent = iface;
    select.appendChild(option);
  });
  if (interfaces.includes(current)) {
    select.value = current;
  }
}

function setupWebSocket() {
  if (state.websocket) {
    state.websocket.close();
  }
  const protocol = window.location.protocol === 'https:' ? 'wss://' : 'ws://';
  const ws = new WebSocket(`${protocol}${window.location.host}/ws/live`);
  ws.onmessage = (event) => {
    try {
      const msg = JSON.parse(event.data);
      switch (msg.topic) {
        case 'flow':
          addFlow(msg.data);
          break;
        case 'ml_prediction':
          handleMlPrediction(msg.data);
          break;
        case 'drift':
          handleDriftEvent(msg.data);
          break;
        case 'model_update':
          handleModelUpdate(msg.data);
          break;
        case 'auto_update':
          handleAutoUpdate(msg.data);
          break;
        default:
          break;
      }
    } catch (err) {
      console.error('WS message error', err);
    }
  };
  ws.onopen = () => console.log('WebSocket открыт');
  ws.onclose = () => {
    console.warn('WebSocket закрыт, повтор через 2с');
    setTimeout(setupWebSocket, 2000);
  };
  ws.onerror = (err) => console.error('WebSocket error', err);
  state.websocket = ws;
}

async function handleStart() {
  try {
    setStatusBadge('warning');
    ui.statusDetails.textContent = 'Запуск захвата...';
    const payload = {
      iface: ui.iface.value || null,
      bpf: ui.bpf.value || null,
      flow_timeout: Number(ui.flowTimeout.value) || 30,
      use_nfstream: ui.useNfstream.checked,
    };
    const res = await apiFetch('/start_capture', {
      method: 'POST',
      body: JSON.stringify(payload),
    });
    updateStatusDetails(res.details);
  } catch (err) {
    console.error(err);
    ui.statusDetails.textContent = 'Не удалось запустить захват: ' + err.message;
    setStatusBadge('warning');
  }
}

async function handleStop() {
  try {
    const res = await apiFetch('/stop_capture', { method: 'POST' });
    updateStatusDetails(res.details);
  } catch (err) {
    console.error(err);
    ui.statusDetails.textContent = 'Ошибка остановки: ' + err.message;
    setStatusBadge('warning');
  }
}

async function handleTrain() {
  ui.trainBtn.disabled = true;
  ui.trainBtn.textContent = 'Обучение...';
  try {
    await apiFetch('/train_model', {
      method: 'POST',
      body: JSON.stringify({ demo: true }),
    });
    ui.statusDetails.textContent = 'Обучение модели запущено (в фоне).';
  } catch (err) {
    ui.statusDetails.textContent = 'Не удалось запустить обучение: ' + err.message;
  } finally {
    setTimeout(() => {
      ui.trainBtn.disabled = false;
      ui.trainBtn.textContent = 'Переобучить модель';
    }, 4000);
  }
}

async function downloadReport(path, filename) {
  try {
    const response = await apiFetch(path, { method: 'GET' });
    const blob = await response.blob();
    const url = URL.createObjectURL(blob);
    const link = document.createElement('a');
    link.href = url;
    link.download = filename;
    document.body.appendChild(link);
    link.click();
    link.remove();
    URL.revokeObjectURL(url);
  } catch (err) {
    ui.statusDetails.textContent = 'Не удалось скачать отчёт: ' + err.message;
  }
}

function bindEvents() {
  ui.startBtn.addEventListener('click', (e) => {
    e.preventDefault();
    handleStart();
  });
  ui.stopBtn.addEventListener('click', (e) => {
    e.preventDefault();
    handleStop();
  });
  ui.trainBtn.addEventListener('click', (e) => {
    e.preventDefault();
    handleTrain();
  });
  ui.csvBtn.addEventListener('click', (e) => {
    e.preventDefault();
    downloadReport('/report/csv', 'traffic_report.csv');
  });
  ui.pdfBtn.addEventListener('click', (e) => {
    e.preventDefault();
    downloadReport('/report/pdf', 'traffic_report.pdf');
  });
  ui.labelFilter.addEventListener('change', renderTable);
  ui.tableSearch.addEventListener('input', () => {
    renderTable();
  });
  if (ui.autoUpdateToggle) {
    ui.autoUpdateToggle.addEventListener('change', (e) => {
      toggleAutoUpdate(e.target.checked);
    });
  }
  if (ui.mlCards && ui.mlCards.length) {
    ui.mlCards.forEach((card) => {
      const task = card.dataset.task;
      const select = card.querySelector('[data-role="versions"]');
      const switchBtn = card.querySelector('[data-action="switch"]');
      const validateBtn = card.querySelector('[data-action="validate"]');
      if (select) {
        select.addEventListener('change', renderMlSection);
      }
      if (switchBtn && select) {
        switchBtn.addEventListener('click', (e) => {
          e.preventDefault();
          const version = select.value || (select.options[0] && select.options[0].value);
          if (version) handleSwitchRequest(task, version);
        });
      }
      if (validateBtn && select) {
        validateBtn.addEventListener('click', (e) => {
          e.preventDefault();
          const version = select.value || (select.options[0] && select.options[0].value);
          if (version) handleValidationRequest(task, version);
        });
      }
    });
  }
  if (ui.mlRefreshBtn) {
    ui.mlRefreshBtn.addEventListener('click', (e) => {
      e.preventDefault();
      loadMlDashboard();
    });
  }
}

function collectUi() {
  ui.authOverlay = document.getElementById('authOverlay');
  ui.authForm = document.getElementById('authForm');
  ui.authLogin = document.getElementById('authLogin');
  ui.authPassword = document.getElementById('authPassword');
  ui.statusBadge = document.getElementById('statusBadge');
  ui.statusDetails = document.getElementById('statusDetails');
  ui.totalFlows = document.getElementById('totalFlows');
  ui.suspiciousFlows = document.getElementById('suspiciousFlows');
  ui.bandwidth = document.getElementById('bandwidth');
  ui.lastFlowLabel = document.getElementById('lastFlowLabel');
  ui.lastFlowSummary = document.getElementById('lastFlowSummary');
  ui.iface = document.getElementById('iface');
  ui.bpf = document.getElementById('bpf');
  ui.flowTimeout = document.getElementById('flowTimeout');
  ui.useNfstream = document.getElementById('use_nfstream');
  ui.startBtn = document.getElementById('startBtn');
  ui.stopBtn = document.getElementById('stopBtn');
  ui.trainBtn = document.getElementById('trainBtn');
  ui.csvBtn = document.getElementById('csvBtn');
  ui.pdfBtn = document.getElementById('pdfBtn');
  ui.labelFilter = document.getElementById('labelFilter');
  ui.tableBody = document.querySelector('#flowsTable tbody');
  ui.tableSearch = document.getElementById('tableSearch');
  ui.tableCounter = document.getElementById('tableCounter');
  ui.mlGrid = document.getElementById('mlGrid');
  ui.mlCards = Array.from(document.querySelectorAll('.ml-card'));
  ui.autoUpdateToggle = document.getElementById('autoUpdateToggle');
  ui.mlPredictionsBody = document.querySelector('#mlPredictions tbody');
  ui.mlRefreshBtn = document.getElementById('refreshMl');
}

async function verifyAuth(login, password) {
  const token = btoa(`${login}:${password}`);
  try {
    state.authToken = token;
    const res = await apiFetch('/status');
    ui.authOverlay.classList.add('hidden');
    storeAuth(token);
    updateStatusDetails(res);
    await loadInitialData();
    setupWebSocket();
  } catch (err) {
    state.authToken = null;
    ui.authPassword.value = '';
    alert('Неверный логин или пароль.');
  }
}

function initAuth() {
  const saved = sessionStorage.getItem('taAuth');
  if (saved) {
    state.authToken = saved;
    ui.authOverlay.classList.add('hidden');
    loadInitialData().then(setupWebSocket).catch(console.error);
  } else {
    requireAuth();
  }

  ui.authForm.addEventListener('submit', (e) => {
    e.preventDefault();
    verifyAuth(ui.authLogin.value, ui.authPassword.value);
  });
}

function init() {
  collectUi();
  initCharts();
  bindEvents();
  initAuth();
}

if (document.readyState === 'loading') {
  document.addEventListener('DOMContentLoaded', init);
} else {
  init();
}<|MERGE_RESOLUTION|>--- conflicted
+++ resolved
@@ -133,11 +133,9 @@
 
 function formatTaskLabel(task, label) {
   const normalized = String(label || '').toLowerCase();
-<<<<<<< HEAD
+
   if (task === 'vpn') return normalized && normalized !== '0' && normalized !== 'benign' ? 'VPN-трафик' : 'Нормальный трафик';
-=======
-  if (task === 'vpn') return normalized && normalized !== '0' && normalized !== 'benign' ? 'VPN-трафик' : 'Без VPN';
->>>>>>> 1f01aadf
+
   if (task === 'anomaly') return normalized === '1' || normalized.includes('anom') ? 'Аномалия' : 'Нормальный трафик';
   if (task === 'attack') return normalized === '0' || normalized === 'benign' || normalized === 'normal' ? 'Нормальный трафик' : 'Атака';
   return label || '—';
@@ -169,11 +167,9 @@
   const labelStr = labelRaw === undefined || labelRaw === null || labelRaw === '' ? 'unknown' : String(labelRaw).toLowerCase();
   const taskVerdicts = {
     attack: { positive: 'Атака', negative: 'Нормальный трафик' },
-<<<<<<< HEAD
+
     vpn: { positive: 'VPN-трафик', negative: 'Нормальный трафик' },
-=======
-    vpn: { positive: 'VPN-трафик', negative: 'Без VPN' },
->>>>>>> 1f01aadf
+
     anomaly: { positive: 'Аномалия', negative: 'Нормальный трафик' },
   };
   const verdict = taskVerdicts[task] || taskVerdicts.attack;
