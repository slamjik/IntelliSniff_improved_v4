--- conflicted
+++ resolved
@@ -86,13 +86,11 @@
   model_task: 'Задача модели',
   label: 'Метка',
   label_name: 'Имя метки',
-<<<<<<< HEAD
   model_version: 'Версия модели',
   confidence: 'Уверенность',
   score: 'Счёт',
   summary: 'Сводка',
-=======
->>>>>>> 39f66c84
+
 };
 
 function translateFeatureKey(key) {
