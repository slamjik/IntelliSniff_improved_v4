--- conflicted
+++ resolved
@@ -38,10 +38,7 @@
 from __future__ import annotations
 
 from datetime import datetime, timedelta, timezone
-<<<<<<< HEAD
-=======
-
->>>>>>> 07d13324
+
 import logging
 import threading
 import time
@@ -177,7 +174,7 @@
         """
         # === 1) Чистим по возрасту ===
         if self._max_age_hours is not None:
-<<<<<<< HEAD
+
             cutoff_dt = datetime.now(timezone.utc) - timedelta(hours=float(self._max_age_hours))
 
             db_session.execute(delete(Flow).where(Flow.ts < cutoff_dt))
@@ -192,23 +189,7 @@
             )
             oldest_to_keep_id = db_session.execute(subq).scalar()
 
-=======
-
-            cutoff_dt = datetime.now(timezone.utc) - timedelta(hours=float(self._max_age_hours))
-
-            db_session.execute(delete(Flow).where(Flow.ts < cutoff_dt))
-
-        # === 2) Чистим по количеству ===
-        if self._max_rows and self._max_rows > 0:
-            subq = (
-                select(Flow.id)
-                .order_by(desc(Flow.id))
-                .offset(self._max_rows)
-                .limit(1)
-            )
-            oldest_to_keep_id = db_session.execute(subq).scalar()
-
->>>>>>> 07d13324
+
             if oldest_to_keep_id:
                 db_session.execute(
                     delete(Flow).where(Flow.id < oldest_to_keep_id)
