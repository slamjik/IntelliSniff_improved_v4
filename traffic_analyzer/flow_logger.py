--- conflicted
+++ resolved
@@ -38,11 +38,7 @@
 from __future__ import annotations
 
 from datetime import datetime, timedelta, timezone
-<<<<<<< HEAD
-=======
-=======
-
->>>>>>> d3649e70
+
 import logging
 import threading
 import time
@@ -178,10 +174,7 @@
         """
         # === 1) Чистим по возрасту ===
         if self._max_age_hours is not None:
-<<<<<<< HEAD
-=======
-          
->>>>>>> d3649e70
+
             cutoff_dt = datetime.now(timezone.utc) - timedelta(hours=float(self._max_age_hours))
 
             db_session.execute(delete(Flow).where(Flow.ts < cutoff_dt))
